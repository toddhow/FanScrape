"""
This script is a companion to the OnlyFans/Fansly data scrapers by DIGITALCRIMINAL and derivatives.
Above tools download posts from OnlyFans/Fansly and save metadata to 'user_data.db' SQLite files.

This script requires python3, stashapp-tools, and sqlite3.
"""
import json
import sys
import os
import shutil
import tempfile
import re
import sqlite3
from pathlib import Path
from html import unescape
import time
import random
import uuid
from typing import Dict
from datetime import datetime

try:
    from stashapi import log
    from stashapi.tools import file_to_base64
    from stashapi.stashapp import StashInterface
except ModuleNotFoundError:
    print(
        "You need to install the stashapp-tools (stashapi) python module. (cmd): "
        "pip install stashapp-tools",
        file=sys.stderr
    )
    sys.exit()

# CONFIG ###########################################################################################

# Default config
default_config = {
    "stash_connection": {
        "scheme": "http",
        "host": "localhost",
        "port": 9999,
        "apikey": ""
    },
    "max_title_length": 64,  # Maximum length for scene/gallery titles.
    "tag_messages": True,  # Whether to tag messages.
    "tag_messages_name": "[FS: Messages]",  # Name of tag for messages.
    "max_performer_images": 3,  # Maximum performer images to generate.
    "cache_time": 300,  # Image expiration time (in seconds).
    "cache_dir": "cache",  # Directory to store cached base64 encoded images.
    "cache_file": "cache.json",  # File to store cache information in.
    "meta_base_path": None,  # Base path to search for 'user_data.db' files.
}

# Read config file
try:
    with open('config.json', 'r', encoding="utf-8") as config_file:
        config = json.load(config_file)
except FileNotFoundError:
    # If the file doesn't exist, use the default configuration
    config = default_config

# Update config with missing keys
config.update((k, v) for k, v in default_config.items() if k not in config)

# Write config file
with open('config.json', 'w', encoding="utf-8") as config_file:
    json.dump(config, config_file, indent=2)

STASH_CONNECTION = config['stash_connection']
MAX_TITLE_LENGTH = config['max_title_length']
TAG_MESSAGES = config['tag_messages']
TAG_MESSAGES_NAME = config['tag_messages_name']
MAX_PERFORMER_IMAGES = config['max_performer_images']
META_BASE_PATH = config['meta_base_path']
CACHE_TIME = config['cache_time']
CACHE_DIR = config['cache_dir']
CACHE_FILE = config['cache_file']

def convert_datetime(val):
    """Convert ISO 8601 datetime to datetime.datetime object."""
    return datetime.fromisoformat(val.decode())


# STASH ############################################################################################
try:
    stash = StashInterface(STASH_CONNECTION)
except SystemExit:
    log.error("Unable to connect to Stash, please verify your config.")
    print('null')
    sys.exit()

# CACHE  ###########################################################################################
# Create cache directory
Path(CACHE_DIR).mkdir(parents=True, exist_ok=True)


def load_cache():
    """
    Load and update cache data, removing stale entries and associated files when necessary.
    """
    try:
        with open(CACHE_FILE, 'r', encoding="utf-8") as file:
            cache = json.load(file)
            current_time = time.time()
            updated_cache = {}
            for path, (timestamp, image_filenames) in cache.items():
                if current_time - timestamp <= CACHE_TIME:
                    updated_cache[path] = (timestamp, image_filenames)
                else:
                    log.info(f'[CACHE PURGE] Purging stale image(s) for path: {path}')
                    for image_filename in image_filenames:
                        image_path = Path(CACHE_DIR) / image_filename
                        log.debug(f'[CACHE PURGE] Deleting stale image from disk: {image_path}')
                        if Path(image_path).exists() and Path(image_path).is_file():
                            Path(image_path).unlink()
            return updated_cache
    except (FileNotFoundError, json.JSONDecodeError):
        return {}


def save_cache(cache):
    """
    Save cache data and log update.
    """
    with open(CACHE_FILE, 'w', encoding="utf-8") as file:
        json.dump(cache, file, indent=2)
        log.info('[CACHE UPDATED]')


# SCENES ###########################################################################################
def lookup_scene(file, db, media_dir, username, network):
    """
    Query database for scene metadata and create a structured scrape result.
    """
    sqlite3.register_converter("timestamp", convert_datetime)
    sqlite3.register_converter("created_at", convert_datetime)
    log.info(f"Using database: {db} for {file}")
    conn = load_db_into_memory(db)
    c = conn.cursor()

    c.execute("""
        SELECT medias.filename, medias.post_id, match.api_type
        FROM medias
        JOIN (
            SELECT api_type, post_id
            FROM medias
            WHERE medias.filename = ?
        ) AS match
        ON medias.post_id = match.post_id
        WHERE medias.media_type = 'Videos'
        ORDER BY medias.id ASC
    """, (file.name,))

    result = c.fetchall()

    if not result:
        log.error(f'Could not find metadata for scene: {file}')
        print('null')
        sys.exit()

    api_type = result[0][2]
    post_id = result[0][1]

    api_type = sanitize_api_type(api_type)

    if api_type in ("Posts", "Stories", "Messages", "Products", "Others"):
        query = f"""
            SELECT posts.post_id, posts.text, posts.created_at
            FROM {api_type.lower()} AS posts, medias
            WHERE posts.post_id = medias.post_id
            AND medias.filename = ?
        """
        c.execute(query, (file.name,))
    else:
        log.error(f"Unknown api_type {api_type} for post: {post_id}")
        print('null')
        sys.exit()

    log.debug(f'Found {len(result)} video(s) in post {post_id}')
    if len(result) > 1:
        scene_index = [item[0] for item in result].index(file.name) + 1
        scene_count = len(result)
        log.debug(f'Video is {scene_index} of {len(result)} in post')
    else:
        scene_index = 0
        scene_count = 0

    row = c.fetchone()

    try:
        if row[1] is None:
            query = f"""
                SELECT medias.post_id, 
                COALESCE(posts.text, stories.text, messages.text, products.text, others.text, "") as text,
                COALESCE(posts.created_at, stories.created_at, messages.created_at, products.created_at, others.created_at) as created_at
                FROM medias
                LEFT JOIN posts ON medias.post_id = posts.post_id
                LEFT JOIN stories ON medias.post_id = stories.post_id
                LEFT JOIN messages ON medias.post_id = messages.post_id
                LEFT JOIN products ON medias.post_id = products.post_id
                LEFT JOIN others ON medias.post_id = others.post_id
                WHERE
                (
                    posts.post_id IS NOT NULL OR
                    stories.post_id IS NOT NULL OR
                    messages.post_id IS NOT NULL OR
                    products.post_id IS NOT NULL OR
                    others.post_id IS NOT NULL
                )
                AND medias.filename = ?;
            """
            c.execute(query, (file.name,))
            row = c.fetchone()
    except Exception as e:
        log.error(f"The {db} is an old schema and {post_id} doesn't have any data in the {api_type} table.\n {e}")

    scene = process_row(row, username, network, file.name, scene_index, scene_count)
    #log.debug(f'Date is: {scene["date"]}')
    scrape = {
        "title": scene["title"], "details": scene["details"], "date": scene["date"],
        "code": scene["code"], "urls": scene["urls"],
        "studio": get_studio_info(username, network),
    }
    scrape["Performers"] = []
    # parse usernames
    usernames = searchPerformers(scrape)
    usernames.append(username)
    log.debug(f"{usernames=}")
    for name in list(set(usernames)):
        name = name.strip('.') # remove trailing full stop
        scrape['Performers'].append({'Name': getnamefromalias(name)})

    if api_type == "Messages" and TAG_MESSAGES:
        scrape["tags"] = [{"name": TAG_MESSAGES_NAME}]

    conn.close()

    return scrape


# GALLERIES ########################################################################################
def lookup_gallery(file, db, media_dir, username, network):
    """
    Query database for gallery metadata and create a structured scrape result.
    """
    sqlite3.register_converter("timestamp", convert_datetime)
    sqlite3.register_converter("created_at", convert_datetime)
    log.info(f"Using database: {db} for {file}")
    conn = load_db_into_memory(db)
    c = conn.cursor()
    # which media type should we look up for our file?
    log.info(str(file.resolve()))
    c.execute("""
        SELECT DISTINCT api_type, post_id
        FROM medias
        WHERE medias.directory = ?
        COLLATE NOCASE
    """, (str(file.resolve()),))
    row = c.fetchone()
    if not row:
        log.error(f'Could not find metadata for gallery: {file}')
        print('null')
        sys.exit()
    # check for each api_type the right tables
    api_type = str(row[0])
    api_type = sanitize_api_type(api_type)
    post_id = str(row[1])
    if api_type in ("Posts", "Stories", "Messages", "Products", "Others"):
        query = f"""
            SELECT posts.post_id, posts.text, posts.created_at
            FROM {api_type.lower()} AS posts
            WHERE posts.post_id = ?
        """
        c.execute(query, (post_id,))
    else:
        log.error(f"Unknown api_type {api_type} for post: {post_id}")
        print('null')
        sys.exit()

    gallery = process_row(c.fetchone(), username, network)

    scrape = {
        "title": gallery["title"], "details": gallery["details"], "date": gallery["date"],
        "urls": gallery["urls"],
        "studio": get_studio_info(username, network),
    }
    scrape["Performers"] = []
    # parse usernames
    usernames = searchPerformers(scrape)
    log.debug(f"{usernames=}")
    for name in list(set(usernames)):
        name = name.strip('.') # remove trailing full stop
        scrape['Performers'].append({'Name': getnamefromalias(name)})

    if api_type == "Messages" and TAG_MESSAGES:
        scrape["tags"] = [{"name": TAG_MESSAGES_NAME}]

    conn.close()

    return scrape


# UTILS ############################################################################################
def get_scene_path(scene_id):
    """
    Find and return the path for a scene by its ID.
    """
    scene = stash.find_scene(scene_id)
    # log.debug(scene)
    if scene:
        return scene["files"][0]["path"]

    log.error(f'Path for scene {scene_id} could not be found')
    print('null')
    sys.exit()

# alias search
def getnamefromalias(alias):
    perfs = stash.find_performers( f={"aliases":{"value": alias, "modifier":"EQUALS"}}, filter={"page":1, "per_page": 5}, fragment= "name" )
    log.debug(perfs)
    if len(perfs):
        return perfs[0]['name']
    return alias


def get_gallery_path(gallery_id):
    """
    Find and return the path for a gallery by its ID.
    """
    gallery = stash.find_gallery(gallery_id)
    # log.debug(gallery)
    if gallery:
        if gallery.get("folder",None):
            if gallery["folder"].get("path",None):
                return gallery["folder"]["path"]

    log.error(f'Path for gallery {gallery_id} could not be found')
    print('null')
    sys.exit()


def get_performer_info(username, media_dir):
    """
    Resolve performer based on username
    """
    req = stash.find_performer(username)
    log.debug(f'found performer(s): {req}')
    res: Dict = {}
    if req:
        log.debug(f"Found performer id: {req['id']}")
        res['stored_id'] = req['id']
    res['name'] = username

    images = get_performer_images(media_dir)
    if images is not None:
        res["images"] = images

    return [res]

def searchPerformers(scene):
    pattern = re.compile(r"(?:^|\s)@([\w\-\.]+)")
    content = unescape(scene['details'])
    # if title is truncated, remove trailing dots and skip searching title
    if scene['title'].endswith('..') and scene['title'].removesuffix('..') in content:
        searchtext = content
    else:
        # if title is unique, search title and content
        searchtext = scene['title'] + " " + content
    usernames = re.findall(pattern,unescape(searchtext))
    return usernames


def get_studio_info(studio_name, studio_network):
    """
    Resolve studio based on name and network
    """
    req = stash.find_studios(
        f={
            "name": {"value": f"{studio_name} ({studio_network})", "modifier": "EQUALS"},
            "OR":{
                "aliases": {"value": f"{studio_name} ({studio_network})", "modifier": "EQUALS"}
            }
        },
        filter={"page": 1, "per_page": 5},
        fragment="id, name, aliases"
    )
    log.debug(f'found studio(s): {req}')
    res: Dict = {'parent': {}}
    if len(req) == 1:
        log.debug(f"Found studio id: {req[0]['id']}")
        res['stored_id'] = req[0]['id']
    res['name'] = f'{studio_name} ({studio_network})'
    res['parent']['name'] = f'{studio_network} (network)'
    if studio_network == 'OnlyFans':
        res['url'] = f'https://onlyfans.com/{studio_name}'
        res['parent']['url'] = 'https://onlyfans.com/'
    elif studio_network == 'Fansly':
        res['url'] = f'https://fansly.com/{studio_name}'
        res['parent']['url'] = 'https://fansly.com/'
    return res


def get_performer_images(path):
    """
    Find and encode performer images to base64.
    """
    log.debug(f'Finding image(s) for path: {path}')

    cache = load_cache()

    if str(path) in cache:  # check if the images are cached
        log.debug(f'[CACHE HIT] Using cached image(s) for path: {path}')
        image_filenames = cache[f'{path}'][1]
        log.debug(image_filenames)
        cached_images = []
        for image_filename in image_filenames:
            with open(Path(CACHE_DIR) / image_filename, 'r', encoding="utf-8") as f:
                base64_data = f.read()
                cached_images.append(base64_data)
        return cached_images

    image_types = ["*.jpg", "*.png"]
    image_list = []
    for image_type in image_types:  # get jpg and png files in provided path
        type_result = list(path.rglob(image_type))
        image_list += type_result

    if len(image_list) == 0:  # if no images found
        log.warning(f'No image(s) found for path: {path}')

        return None

    # if images found, encode up to `max_images` to base64
    log.debug(f'[CACHE MISS] Generating image(s) for path: {path}')
    selected_images = random.choices(image_list, k=min(MAX_PERFORMER_IMAGES, len(image_list)))

    encoded_images = []
    cache_filenames = []

    for index, image in enumerate(selected_images):
        log.debug(f"""
            [CACHE MISS] Encoding {index + 1} of {len(selected_images)} image(s) to base64: {image}'
        """)
        base64_data = file_to_base64(image)
        if base64_data is None:
            log.error(f"Error converting image to base64: {image}")
            print('null')
            sys.exit()

        encoded_images.append(base64_data)

        # Store the base64 image data on disk
        image_filename = f'{uuid.uuid4().hex}.b64'
        with open(Path(CACHE_DIR) / image_filename, 'w', encoding="utf-8") as f:
            f.write(base64_data)

        cache_filenames.append(image_filename)

    # Store the file name and timestamp in the cache
    cache[f'{path}'] = (time.time(), cache_filenames)
    save_cache(cache)
    return encoded_images


def truncate_title(title, max_length):
    """
    Truncate title to provided maximum length while preserving word boundaries.
    """
    # Check if the title is already within the desired length
    if len(title) <= max_length:
        return title

    # Find the last space character before the max length
    last_space_index = title.rfind(" ", 0, max_length)
    # If there's no space before the max length, simply truncate the string
    if last_space_index == -1:
        return title[:max_length]
    # Otherwise, truncate at the last space character
    return title[:last_space_index]


def format_title(title, username, date, scene_index, scene_count):
    """
    Format a post title based on various conditions.
    """
    if len(title) == 0:
        scene_info = f' ({scene_index})' if scene_index > 0 else ''
        return f'{username} - {date}{scene_info}'

    title = sanitize_string(title)

    f_title = truncate_title(title.split("\n")[0].strip(), MAX_TITLE_LENGTH)
    scene_info = f' ({scene_index})' if scene_index > 0 else ''

    if len(f_title) <= 5:
        return f'{f_title} - {date}{scene_info}'

    if not bool(re.search("[A-Za-z0-9]", f_title)):
        if scene_index == 0:
            title_max_len = MAX_TITLE_LENGTH - 13
        else:
            title_max_len = MAX_TITLE_LENGTH - 16 - len(str(scene_index))
        t_title = truncate_title(f_title, title_max_len)
        scene_info = f' ({scene_index})' if scene_index > 0 else ''
        return f'{t_title} - {date}{scene_info}'

    scene_info = f' {scene_index}/{scene_count}' if scene_index > 0 else ''
    return f'{f_title}{scene_info}'


def process_row(row, username, network, filename, scene_index=0, scene_count=0):
    """
    Process a database row and format post details.
    """
    if row[1] is None:
        row[1] = ""
    date = row[2]
    if validate_datetime(date):
        date = datetime.fromisoformat(date)

    res = {}
    res['date'] = date.strftime("%Y-%m-%d")
    res['title'] = format_title(row[1], username, res['date'], scene_index, scene_count)
    res['details'] = sanitize_string(row[1])
    res['code'] = filename
    if network == 'OnlyFans':
        res['urls'] = [f"https://onlyfans.com/{str(row[0])}/{username}"]
    elif network == 'Fansly':
        res['urls'] = [f"https://fansly.com/post/{str(row[0])}"]
    return res


def get_metadata_db(search_path, username, network):
    """
    Recursively search for 'user_data.db' file starting from 'search_path'
    """
    search_path = Path(search_path).resolve()

    while search_path != search_path.parent:
        db_files = list(search_path.rglob(f"{network}/**/{username}/**/user_data.db", case_sensitive=False))
        db_files = [db for db in db_files if db.is_file()]
        if db_files:
            return db_files[0]

        search_path = search_path.parent

    return None


def get_path_info(path):
    """
    Extract the username and network from a given path
    """
    network = 'Fansly' if 'Fansly' in str(path) else 'OnlyFans'
    try:
        path_parts = [item.lower() for item in path.parts]
        """
        If the network is in the path multiple times get the last one
        """
        indexes = [index for index, element in enumerate(path_parts) if element == network.lower()]
        index = indexes[-1] if indexes else None
        if index + 1 < len(path.parts):
            return  path.parts[index + 1], network, Path(*path.parts[:index + 2])
        raise ValueError
    except ValueError:
        log.error(f'Could not find username or network in path: {path}')
        print('null')
        sys.exit(1)


def validate_datetime(timestamp):
    """
    Check if timestamp is ISO8601 format
    """
    try:
        datetime.fromisoformat(timestamp)
    except:
        return False
    return True


def sanitize_api_type(api_type):
    """
    Replace incorrect api_types

    Mostly used for content scraped by DataWhores/OF-Scraper
    """
    api_types = ["Posts", "Stories", "Messages", "Products", "Others"]
    bad_types = {
        "Timeline": "Posts",
        "Pinned": "Posts",
        "Archived": "Posts",
        "Message": "Messages",
        "Highlights": "Stories"
    }

    if api_type not in api_types:
        if api_type in bad_types:
            api_type = bad_types[api_type]
    return api_type

def sanitize_string(string):
    """
    Parses and sanitizes strings to remove HTML tags
    """
    if string:
        string = unescape(string).replace("<br /> ", "\n")
        string = re.sub(r"<[^>]*>", "", string)
        return string
    return string


def load_db_into_memory(db_file: str) -> sqlite3.Connection:
    """
    Copied the db_file into a temporary directory (for faster access),
    incase the file is on a network drive.

    Dumps the full db into SQL commands

    Loads the SQL commands into an in-memory database
    """
    # Create a temporary directory to store the local copy of the database
    with tempfile.TemporaryDirectory() as temp_dir:
        local_db_path = os.path.join(temp_dir, os.path.basename(db_file))
        # Copy the database file from the network drive to the local path
        shutil.copy(db_file, local_db_path)

        # Connect to the local copy of the database file
        disk_conn = sqlite3.connect(
            local_db_path, detect_types=sqlite3.PARSE_DECLTYPES | sqlite3.PARSE_COLNAMES
        )
        
        try:
            # Dump the database into SQL commands
            dump_commands = "".join([f"{line}\n" for line in disk_conn.iterdump()])
        finally:
            disk_conn.close()
        
        # Connect to an in-memory database
        mem_conn = sqlite3.connect(
            ":memory:", detect_types=sqlite3.PARSE_DECLTYPES | sqlite3.PARSE_COLNAMES
        )
        
        # Execute the dump commands to recreate the database in memory
        mem_conn.executescript(dump_commands)
        
        return mem_conn  # Return the in-memory connection


# MAIN #############################################################################################
def main():
    """
    Execute scene or gallery lookup and print the result as JSON to stdout
    """
    fragment = json.loads(sys.stdin.read())
    scrape_id = fragment["id"]
    meta_path = None

    if sys.argv[1] == "queryScene":
        lookup = lookup_scene
<<<<<<< HEAD
        if fragment.get("files", None) is not None:
=======
        if fragment.get("files", None):
>>>>>>> 3f3529bb
            path = Path(fragment['files'][0]['path'])
        else:
            path = Path(get_scene_path(scrape_id))
    elif sys.argv[1] == "queryGallery":
        lookup = lookup_gallery
        path = Path(get_gallery_path(scrape_id))
    else:
        log.error('Invalid argument(s) provided: ' + str(sys.argv))
        print('null')
        sys.exit()

    username, network, media_dir = get_path_info(path)
    if META_BASE_PATH:
        meta_path = Path(META_BASE_PATH)
    db = get_metadata_db(meta_path or path, username, network)

    media = lookup(path, db, media_dir, username, network)
    print(json.dumps(media))
    sys.exit()


if __name__ == "__main__":
    main()<|MERGE_RESOLUTION|>--- conflicted
+++ resolved
@@ -559,6 +559,8 @@
         """
         indexes = [index for index, element in enumerate(path_parts) if element == network.lower()]
         index = indexes[-1] if indexes else None
+        if index is None:
+            raise ValueError
         if index + 1 < len(path.parts):
             return  path.parts[index + 1], network, Path(*path.parts[:index + 2])
         raise ValueError
@@ -658,11 +660,7 @@
 
     if sys.argv[1] == "queryScene":
         lookup = lookup_scene
-<<<<<<< HEAD
         if fragment.get("files", None) is not None:
-=======
-        if fragment.get("files", None):
->>>>>>> 3f3529bb
             path = Path(fragment['files'][0]['path'])
         else:
             path = Path(get_scene_path(scrape_id))
