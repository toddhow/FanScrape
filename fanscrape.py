--- conflicted
+++ resolved
@@ -16,14 +16,9 @@
 import time
 import uuid
 from datetime import datetime
-<<<<<<< HEAD
 from html import unescape
 from pathlib import Path
 from typing import Dict
-=======
-import fnmatch
-
->>>>>>> ead771f9
 
 try:
     from stashapi import log
@@ -575,26 +570,26 @@
     search_path = Path(search_path).resolve()
 
     while search_path != search_path.parent:
-<<<<<<< HEAD
-        db_files = list(
-            search_path.rglob(
-                f"{network}/**/{username}/**/user_data.db", case_sensitive=False
+        try:
+            db_files = list(
+                search_path.rglob(
+                    f"{network}/**/{username}/**/user_data.db", case_sensitive=False
+                )
             )
-        )
-=======
-        try:
-            db_files = list(search_path.rglob(f"{network}/**/{username}/**/user_data.db", case_sensitive=False))
         except TypeError:
-            log.info(f"Case-insensitive rglob failed, reverting to case-sensitive")
-            db_files = list(search_path.rglob(f"{network}/**/{username}/**/user_data.db"))
->>>>>>> ead771f9
+            log.info("Case-insensitive rglob failed, reverting to case-sensitive")
+            db_files = list(
+                search_path.rglob(f"{network}/**/{username}/**/user_data.db")
+            )
         db_files = [db for db in db_files if db.is_file()]
         if db_files:
             return db_files[0]
 
         search_path = search_path.parent
-    log.error(f"Unable to find matadata file for pattern '{network}/**/{username}/**/user_data.db' in '{search_path}'")
-    print('null')
+    log.error(
+        f"Unable to find matadata file for pattern '{network}/**/{username}/**/user_data.db' in '{search_path}'"
+    )
+    print("null")
     sys.exit()
 
 
@@ -608,13 +603,11 @@
         """
         If the network is in the path multiple times get the last one
         """
-<<<<<<< HEAD
         indexes = [
-            index for index, element in enumerate(path_parts) if element == network
+            index
+            for index, element in enumerate(path_parts)
+            if element == network.lower()
         ]
-=======
-        indexes = [index for index, element in enumerate(path_parts) if element == network.lower()]
->>>>>>> ead771f9
         index = indexes[-1] if indexes else None
         if index is None:
             raise ValueError
@@ -719,13 +712,8 @@
 
     if sys.argv[1] == "queryScene":
         lookup = lookup_scene
-<<<<<<< HEAD
-        if fragment["files"] is not None:
+        if fragment.get("files", None) is not None:
             path = Path(fragment["files"][0]["path"])
-=======
-        if fragment.get("files", None) is not None:
-            path = Path(fragment['files'][0]['path'])
->>>>>>> ead771f9
         else:
             path = Path(get_scene_path(scrape_id))
     elif sys.argv[1] == "queryGallery":
@@ -742,8 +730,8 @@
     db = get_metadata_db(meta_path or path, username, network)
 
     if db is None:
-        log.error(f"The db was not found, exiting.")
-        print('null')
+        log.error("The db was not found, exiting.")
+        print("null")
         sys.exit()
 
     media = lookup(path, db, media_dir, username, network)
